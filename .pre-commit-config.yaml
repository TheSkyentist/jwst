exclude: ".*\\.asdf$"

repos:
  - repo: https://github.com/pre-commit/pre-commit-hooks
    rev: v5.0.0
    hooks:
      - id: check-added-large-files
      - id: check-ast
      - id: check-case-conflict
      - id: check-yaml
        args: ["--unsafe"]
      - id: check-toml
      - id: check-merge-conflict
      - id: check-symlinks
      - id: debug-statements
      - id: detect-private-key
      # - id: end-of-file-fixer
      # - id: trailing-whitespace
  - repo: https://github.com/astral-sh/ruff-pre-commit
    rev: 'v0.9.2'
    hooks:
      - id: ruff
        args: ["--fix"]
      - id: ruff-format
  - repo: https://github.com/codespell-project/codespell
    rev: v2.4.0
    hooks:
    - id: codespell
      args: ["--write-changes", "--summary"]
  - repo: https://github.com/pre-commit/mirrors-mypy
    rev: v1.6.1  # Use the latest stable version
    hooks:
      - id: mypy
  - repo: https://github.com/numpy/numpydoc
    rev: v1.8.0
    hooks:
      - id: numpydoc-validation
        exclude: |
          (?x)^(
            jwst/assign_wcs/.* |
            jwst/associations/.* |
            jwst/background/.* |
            jwst/charge_migration/.* |
            jwst/coron/.* |
            jwst/cube_build/.* |
            jwst/cube_skymatch/.* |
            jwst/dark_current/.* |
            jwst/dq_init/.* |
            jwst/emicorr/.* |
            jwst/engdblog/.* |
            jwst/exp_to_source/.* |
            jwst/extract_1d/apply_apcorr.py |
            jwst/extract_1d/extract.py |
            jwst/extract_1d/extract1d.py |
            jwst/extract_1d/extract_1d_step.py |
            jwst/extract_1d/ifu.py |
            jwst/extract_1d/psf_profile.py |
            jwst/extract_1d/source_location.py |
            jwst/extract_1d/spec_wcs.py |
            jwst/extract_1d/tests/conftest.py |
            jwst/extract_2d/.* |
            jwst/flatfield/.* |
            jwst/fringe/.* |
            jwst/gain_scale/.* |
            jwst/group_scale/.* |
            jwst/guider_cds/.* |
            jwst/imprint/.* |
            jwst/ipc/.* |
            jwst/jump/.* |
            jwst/lib/.* |
            jwst/linearity/.* |
<<<<<<< HEAD
            jwst/master_background/.* |
=======
            jwst/model_blender/.* |
>>>>>>> 262ecbe0
            jwst/mrs_imatch/.* |
            jwst/pathloss/.* |
            jwst/persistence/.* |
            jwst/photom/.* |
            jwst/pipeline/.* |
            jwst/ramp_fitting/.* |
            jwst/refpix/.* |
            jwst/regtest/.* |
            jwst/resample/.* |
            jwst/reset/.* |
            jwst/residual_fringe/.* |
            jwst/rscd/.* |
            jwst/saturation/.* |
            jwst/scripts/.* |
            jwst/skymatch/.* |
            jwst/spectral_leak/.* |
            jwst/srctype/.* |
            jwst/straylight/.* |
            jwst/superbias/.* |
            jwst/tests/.* |
            jwst/tso_photometry/.* |
            jwst/wavecorr/.* |
            jwst/wfs_combine/.* |
            jwst/white_light/.* |
            jwst/conftest.py |
            .*/tests/.* |
            setup.py |
            pytest_jwst/.* |
            docs/.*
          )$<|MERGE_RESOLUTION|>--- conflicted
+++ resolved
@@ -69,11 +69,6 @@
             jwst/jump/.* |
             jwst/lib/.* |
             jwst/linearity/.* |
-<<<<<<< HEAD
-            jwst/master_background/.* |
-=======
-            jwst/model_blender/.* |
->>>>>>> 262ecbe0
             jwst/mrs_imatch/.* |
             jwst/pathloss/.* |
             jwst/persistence/.* |
